--- conflicted
+++ resolved
@@ -26,13 +26,10 @@
 	// authboss.StoreEmail, authboss.StoreUsername (StoreEmail is default)
 	PrimaryID string
 
-<<<<<<< HEAD
 	// Allow the user to be automatically signed in after confirm his account
 	AllowInsecureLoginAfterConfirm bool
-=======
 	// Allow the user to be automatically signed in after reset his password
 	AllowLoginAfterResetPassword bool
->>>>>>> def30d71
 
 	// Layout that all authboss views will be inserted into.
 	Layout *template.Template
