--- conflicted
+++ resolved
@@ -6,13 +6,8 @@
 	"net/http"
 
 	"golang.org/x/crypto/bcrypt"
-<<<<<<< HEAD
-	"github.com/volatiletech/authboss"
-	"github.com/volatiletech/authboss/internal/response"
-=======
 
 	"github.com/volatiletech/authboss"
->>>>>>> 97a8f0fe
 )
 
 const (
@@ -33,13 +28,8 @@
 func (a *Auth) Init(ab *authboss.Authboss) (err error) {
 	a.Authboss = ab
 
-<<<<<<< HEAD
-	if a.Storer == nil && a.StoreMaker == nil {
-		return errors.New("auth: Need a Storer")
-=======
 	if err = a.Authboss.Config.Core.ViewRenderer.Load(PageLogin); err != nil {
 		return err
->>>>>>> 97a8f0fe
 	}
 
 	a.Authboss.Config.Core.Router.Get("/login", a.Authboss.Core.ErrorHandler.Wrap(a.LoginGet))
@@ -84,44 +74,7 @@
 	authUser := authboss.MustBeAuthable(pidUser)
 	password := authUser.GetPassword()
 
-<<<<<<< HEAD
-func (a *Auth) loginHandlerFunc(ctx *authboss.Context, w http.ResponseWriter, r *http.Request) error {
-	switch r.Method {
-	case methodGET:
-		data := authboss.NewHTMLData(
-			"showRemember", a.IsLoaded("remember"),
-			"showRecover", a.IsLoaded("recover"),
-			"showRegister", a.IsLoaded("register"),
-			"primaryID", a.PrimaryID,
-			"primaryIDValue", "",
-		)
-		return a.templates.Render(ctx, w, r, tplLogin, data)
-	case methodPOST:
-		key := r.FormValue(a.PrimaryID)
-		password := r.FormValue("password")
-
-		errData := authboss.NewHTMLData(
-			"error", fmt.Sprintf("invalid %s and/or password", a.PrimaryID),
-			"primaryID", a.PrimaryID,
-			"primaryIDValue", key,
-			"showRemember", a.IsLoaded("remember"),
-			"showRecover", a.IsLoaded("recover"),
-			"showRegister", a.IsLoaded("register"),
-		)
-
-		if valid, err := validateCredentials(ctx, key, password); err != nil {
-			errData["error"] = "Internal server error"
-			fmt.Fprintf(ctx.LogWriter, "auth: validate credentials failed: %v\n", err)
-			return a.templates.Render(ctx, w, r, tplLogin, errData)
-		} else if !valid {
-			if err := a.Callbacks.FireAfter(authboss.EventAuthFail, ctx); err != nil {
-				fmt.Fprintf(ctx.LogWriter, "EventAuthFail callback error'd out: %v\n", err)
-			}
-			return a.templates.Render(ctx, w, r, tplLogin, errData)
-		}
-=======
 	r = r.WithContext(context.WithValue(r.Context(), authboss.CTXKeyUser, pidUser))
->>>>>>> 97a8f0fe
 
 	var handled bool
 	err = bcrypt.CompareHashAndPassword([]byte(password), []byte(creds.GetPassword()))
